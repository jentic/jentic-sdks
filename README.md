# Jentic SDK & MCP Plugin [Beta] ![PyPI](https://img.shields.io/pypi/v/jentic?logo=pypi&color=blue)

Jentic empowers AI-agent builders to discover and integrate external APIs and workflows rapidly—without writing or maintaining any API-specific code.

This mono-repo contains:

- **Jentic SDK** – a Python library for searching, loading and executing APIs / workflows, plus helpers for turning those actions into LLM tools.
- **Jentic MCP Plugin** – an MCP server that exposes the same capabilities to any MCP-compatible client (Windsurf, Claude Desktop, Cursor, …).

See the dedicated READMEs for full details:

- [`python/README.md`](./python/README.md) – SDK usage & API reference
- [`mcp/README.md`](./mcp/README.md) – MCP server setup & configuration

The SDK is backed by the data in the [Jentic Public API](https://github.com/jentic/jentic-public-api) repository.

## Quick start

### 1. Install Python package

```bash
pip install jentic
```
<<<<<<< HEAD

### 2. Obtain your Agent API Key
=======
#### Option B – uv (or other tools to create a virtual environment)
```sh
# Create a new project folder for jentic
mkdir my-project && cd my-project
# Create a local env with Python 3.11
uv venv .venv --python 3.11
uv pip install jentic
```

### Get Your Jentic API Key

To use any Jentic product such as the Jentic SDK or MCP Plugin, you must first obtain a Jentic API Key. The easiest way is using the Jentic CLI. You can _optionally_ include an email address for higher rate limits and for early access to new features.

```sh
jentic register --email '<your_email>'
```
>>>>>>> 135ac45d

Visit https://jentic.com/register  (TODO _ MAKE SURE THIS IS RIGHT), create an agent and copy the key.

```bash
export JENTIC_AGENT_API_KEY=<your-agent-api-key>
```

<<<<<<< HEAD
### 3. Use the SDK
=======
Alternatively, you can use curl to register and obtain your API Key:
>>>>>>> 135ac45d

```python
import asyncio
from jentic import Jentic, SearchRequest, LoadRequest, ExecutionRequest

async def main():
    client = Jentic()

    # 1️⃣ find a capability
    results = await client.search(SearchRequest(query="send a Discord DM"))
    entity_id = search.results[0].id  # op_... or wf_...

    # 2️⃣ load details (inspect schemas / auth, see inputs for operations)
    resp = await client.load(LoadRequest(ids=[entity_id]))
    inputs = resp.operations[entity_id].inputs
    print (inputsß)

    # 3️⃣ run it
    result = await client.execute(
        ExecutionRequest(id=entity_id, inputs={"recipient_id": "123", "content": "Hello!"})
    )
    print(result)

asyncio.run(main())
```

### 4. Integrate with your LLM agent (optional)

If you need fully-formed tool definitions for Anthropic or OpenAI models, use the runtime helpers:

```python
from jentic.lib.agent_runtime import AgentToolManager

manager = AgentToolManager(format="anthropic")
tools   = manager.generate_tool_definitions()        # pass these to the LLM
result  = await manager.execute_tool("discord_send_message",
                                     {"recipient_id": "123", "content": "Hi"})
print(result)
```

## Using the MCP plugin

To expose the same capabilities via MCP, follow the instructions in [`mcp/README.md`](./mcp/README.md).

```bash
uvx --from \
  git+https://github.com/jentic/jentic-sdks.git@main#subdirectory=mcp \
  mcp
```

Then configure your MCP-compatible client to point at the running server (see the sub-README for sample client configs).<|MERGE_RESOLUTION|>--- conflicted
+++ resolved
@@ -21,39 +21,17 @@
 ```bash
 pip install jentic
 ```
-<<<<<<< HEAD
 
 ### 2. Obtain your Agent API Key
-=======
-#### Option B – uv (or other tools to create a virtual environment)
-```sh
-# Create a new project folder for jentic
-mkdir my-project && cd my-project
-# Create a local env with Python 3.11
-uv venv .venv --python 3.11
-uv pip install jentic
-```
 
-### Get Your Jentic API Key
+Visit https://jentic.com/register to create an agent and copy the key.
 
-To use any Jentic product such as the Jentic SDK or MCP Plugin, you must first obtain a Jentic API Key. The easiest way is using the Jentic CLI. You can _optionally_ include an email address for higher rate limits and for early access to new features.
-
-```sh
-jentic register --email '<your_email>'
-```
->>>>>>> 135ac45d
-
-Visit https://jentic.com/register  (TODO _ MAKE SURE THIS IS RIGHT), create an agent and copy the key.
 
 ```bash
 export JENTIC_AGENT_API_KEY=<your-agent-api-key>
 ```
 
-<<<<<<< HEAD
 ### 3. Use the SDK
-=======
-Alternatively, you can use curl to register and obtain your API Key:
->>>>>>> 135ac45d
 
 ```python
 import asyncio
