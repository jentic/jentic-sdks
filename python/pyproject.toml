[project]
name = "jentic"
<<<<<<< HEAD
version = "0.9.0"
=======

version = "0.8.4"

>>>>>>> 14d0779e
description = "Jentic SDK for the discovery and execution of APIs and workflows"
requires-python = ">=3.11"
readme = "README.md"
license = {text = "MIT"}
authors = [
    {name = "Jentic Labs", email = "info@jenticlabs.com"},
]
dependencies = [
    "arazzo-runner>=0.8.17",
    "pydantic>=2.0.0",
    "httpx>=0.28.1",
<<<<<<< HEAD
    "tenacity>=9.1.2"
]
[dependency-groups]
dev = [
    "pytest>=7.4.0",
    "mypy>=1.5.1",
    "black>=23.7.0",
    "ruff>=0.0.289",
    "pytest-asyncio>=0.25.3",
    "pytest-coverage>=0.0",
=======
    "arazzo-runner>=0.8.18"
>>>>>>> 14d0779e
]

[build-system]
requires = ["pdm-backend"]
build-backend = "pdm.backend"

[tool.pytest.ini_options]
testpaths = ["tests"]

[tool.black]
line-length = 100<|MERGE_RESOLUTION|>--- conflicted
+++ resolved
@@ -1,12 +1,6 @@
 [project]
 name = "jentic"
-<<<<<<< HEAD
 version = "0.9.0"
-=======
-
-version = "0.8.4"
-
->>>>>>> 14d0779e
 description = "Jentic SDK for the discovery and execution of APIs and workflows"
 requires-python = ">=3.11"
 readme = "README.md"
@@ -15,10 +9,9 @@
     {name = "Jentic Labs", email = "info@jenticlabs.com"},
 ]
 dependencies = [
-    "arazzo-runner>=0.8.17",
+    "arazzo-runner>=0.8.18",
     "pydantic>=2.0.0",
     "httpx>=0.28.1",
-<<<<<<< HEAD
     "tenacity>=9.1.2"
 ]
 [dependency-groups]
@@ -29,9 +22,6 @@
     "ruff>=0.0.289",
     "pytest-asyncio>=0.25.3",
     "pytest-coverage>=0.0",
-=======
-    "arazzo-runner>=0.8.18"
->>>>>>> 14d0779e
 ]
 
 [build-system]
