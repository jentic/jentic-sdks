--- conflicted
+++ resolved
@@ -1,10 +1,6 @@
 [project]
 name = "jentic"
-<<<<<<< HEAD
-version = "0.7.7"
-=======
 version = "0.7.8"
->>>>>>> 0cc7c602
 description = "Jentic SDK for the discovery and execution of APIs and workflows"
 authors = [
     {name = "Jentic Labs", email = "info@jenticlabs.com"},
