--- conflicted
+++ resolved
@@ -1,10 +1,8 @@
 [project]
 name = "jentic"
-<<<<<<< HEAD
+
 version = "0.7.11"
-=======
-version = "0.7.10"
->>>>>>> 50eee63e
+
 description = "Jentic SDK for the discovery and execution of APIs and workflows"
 authors = [
     {name = "Jentic Labs", email = "info@jenticlabs.com"},
